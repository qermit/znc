<div class="sectionbg">
	<div class="sectionbody">
		<div class="subsection">
<<<<<<< HEAD
			<div class="inputlabel">Last login time:</div>
			<p><? VAR LastSeen DEFAULT="- unknown -" ?></p>
=======
			<label id="last_login">Last login time:</label>
			<span id="lastseen"><? VAR LastSeen DEFAULT="- unknown -" ?></span>
>>>>>>> 9b6ea825
		</div>
	</div>
</div><|MERGE_RESOLUTION|>--- conflicted
+++ resolved
@@ -1,13 +1,8 @@
 <div class="sectionbg">
 	<div class="sectionbody">
 		<div class="subsection">
-<<<<<<< HEAD
-			<div class="inputlabel">Last login time:</div>
-			<p><? VAR LastSeen DEFAULT="- unknown -" ?></p>
-=======
 			<label id="last_login">Last login time:</label>
 			<span id="lastseen"><? VAR LastSeen DEFAULT="- unknown -" ?></span>
->>>>>>> 9b6ea825
 		</div>
 	</div>
 </div>