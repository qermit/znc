--- conflicted
+++ resolved
@@ -13,11 +13,8 @@
 #include <set>
 
 using std::list;
-<<<<<<< HEAD
 using std::vector;
-=======
 using std::set;
->>>>>>> 84fae4ce
 
 class CWatchSource {
 public:
